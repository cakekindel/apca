--- conflicted
+++ resolved
@@ -240,7 +240,6 @@
 
   #[test(tokio::test)]
   async fn request_account_with_invalid_credentials() {
-<<<<<<< HEAD
     let api_base = Url::parse(API_BASE_URL).unwrap();
     let api_info = ApiInfo::builder()
                      .base_url(api_base)
@@ -249,9 +248,6 @@
                      .build()
                      .unwrap();
 
-=======
-    let api_info = ApiInfo::from_parts(API_BASE_URL, "invalid", "invalid-too").unwrap();
->>>>>>> 5e48dabf
     let client = Client::new(api_info);
     let result = client.issue::<Get>(()).await;
 
